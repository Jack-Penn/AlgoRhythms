--- conflicted
+++ resolved
@@ -6,17 +6,12 @@
 } from "@heroicons/react/16/solid";
 import { InformationCircleIcon } from "@heroicons/react/24/outline";
 import { useQuery } from "@tanstack/react-query";
-<<<<<<< HEAD
-import React, { useEffect, useState } from "react";
-import { getGeneratedWeights, searchTracks } from "../lib/api";
-=======
 import { useEffect, useState } from "react";
 import {
 	getGeneratedWeights,
 	getGenerateEmoji,
 	searchTracks,
 } from "../lib/api";
->>>>>>> 5909d014
 import useDebounce from "../lib/hooks/useDebounce";
 import type { TrackObject } from "../lib/spotify/types";
 import { useAuth } from "../auth/AuthProvider";
@@ -47,11 +42,7 @@
 	const debouncedActivity = useDebounce(activity, 1000).trim();
 
 	// React Query for fetching weights
-<<<<<<< HEAD
-	const { data, isFetching } = useQuery({
-=======
 	const generatedWeights = useQuery({
->>>>>>> 5909d014
 		queryKey: ["generatedWeights", debouncedMood, debouncedActivity],
 		queryFn: () => {
 			if (!debouncedMood || !debouncedActivity) return null;
@@ -64,23 +55,6 @@
 		enabled: !!debouncedMood && !!debouncedActivity,
 	});
 
-<<<<<<< HEAD
-	// Update weights when new data comes in
-	useEffect(() => {
-		if (data && !hasManualAdjustment) {
-			console.log("Weights", data);
-			setAcousticness(data.acousticness * 100);
-			setDanceability(data.danceability * 100);
-			setEnergy(data.energy * 100);
-			setInstrumentalness(data.instrumentalness * 100);
-			setLiveness(data.liveness * 100);
-			setValence(data.valence * 100);
-			setSpeechiness(data.speechiness * 100);
-			setTempo(data.tempo);
-			setLoudeness(data.loudness);
-		}
-	}, [data]);
-=======
 	const moodEmoji = useQuery({
 		queryKey: ["moodEmoji", debouncedMood],
 		queryFn: () => {
@@ -114,7 +88,6 @@
 			setLoudeness(generatedWeights.data.loudness);
 		}
 	}, [generatedWeights.data]);
->>>>>>> 5909d014
 
 	// Reset manual adjustment flag when inputs change
 	useEffect(() => {
@@ -131,11 +104,6 @@
 			setHasManualAdjustment(true);
 		};
 	};
-<<<<<<< HEAD
-
-	const isLoadingWeights = isFetching;
-=======
->>>>>>> 5909d014
 
 	return (
 		<div className='w-full max-w-md bg-white rounded-2xl shadow-xl overflow-hidden'>
@@ -169,15 +137,6 @@
 						<label className='block text-gray-700 text-lg font-medium mb-3'>
 							How are you feeling today?
 						</label>
-<<<<<<< HEAD
-						<input
-							type='text'
-							value={mood}
-							onChange={(e) => setMood(e.target.value)}
-							className='w-full px-4 py-3 border border-gray-300 rounded-lg focus:ring-2 focus:ring-blue-500 focus:border-transparent'
-							placeholder='Describe a mood for your playlist...'
-						/>
-=======
 						<div className='relative'>
 							<input
 								type='text'
@@ -192,7 +151,6 @@
 								</div>
 							)}
 						</div>
->>>>>>> 5909d014
 					</div>
 
 					{/* Activity Section */}
@@ -280,11 +238,7 @@
 								Customize Weights
 							</h3>
 
-<<<<<<< HEAD
-							{isLoadingWeights && (
-=======
 							{generatedWeights.isFetching && (
->>>>>>> 5909d014
 								<div className=' animate-pulse flex flex-row gap-1'>
 									<span className='bg-gradient-to-r from-blue-500 to-purple-500 text-transparent bg-clip-text text-sm'>
 										Generating weights
@@ -462,11 +416,6 @@
 }
 
 const SongsSelector = () => {
-<<<<<<< HEAD
-	const { token } = useAuth();
-
-=======
->>>>>>> 5909d014
 	// States for song selection
 	const [songQuery, setSongQuery] = useState("");
 	const [selectedTracks, setSelectedTracks] = useState<TrackObject[]>([]);
