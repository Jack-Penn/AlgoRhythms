import type { TrackObject } from "./spotify/types";
import type { Weights } from "./types";

const BASE_URL = "http://127.0.0.1:8000";

const fetchAPI = async (
	endpoint: string,
	params: any = {},
	options?: RequestInit,
) => {
	const apiURL = new URL(endpoint, BASE_URL);
	apiURL.search = new URLSearchParams(params).toString();

	const response = await fetch(apiURL, options);
	if (!response.ok) {
		throw new Error("Network response was not ok");
		console.error(response);
	}
	return response.json();
};

export const getGeneratedWeights = (input: {
	mood: string;
	activity: string;
}): Promise<Weights> => {
	return fetchAPI("generate-weights", input);
};

<<<<<<< HEAD
=======
export const getGenerateEmoji = (term: string): Promise<{ emoji: string }> => {
	return fetchAPI("generate-emoji", { term });
};

>>>>>>> 5909d014
export const searchTracks = (query: string): Promise<TrackObject[] | null> => {
	return fetchAPI("search-tracks", {
		query,
	});
};<|MERGE_RESOLUTION|>--- conflicted
+++ resolved
@@ -26,13 +26,10 @@
 	return fetchAPI("generate-weights", input);
 };
 
-<<<<<<< HEAD
-=======
 export const getGenerateEmoji = (term: string): Promise<{ emoji: string }> => {
 	return fetchAPI("generate-emoji", { term });
 };
 
->>>>>>> 5909d014
 export const searchTracks = (query: string): Promise<TrackObject[] | null> => {
 	return fetchAPI("search-tracks", {
 		query,
